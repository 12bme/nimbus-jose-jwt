--- conflicted
+++ resolved
@@ -742,11 +742,10 @@
     * Fixes buggy X509CertUtils.computeSHA256Thumbprint(X509Certificate)
       utility method (issue #232).
 
-<<<<<<< HEAD
 version 4.41.2 (2017-08-23)
     * Fixes JWTClaimsSet.getAudience when the "aud" claim is stored internally
       as the special case string representation (issue #236).
-=======
+
 version 5.0 (2017-08-24)
     * Adds OctetKeyPair class to represent Octet Key Pair (OKP) JSON Web Keys
       (JWK). See "CFRG Elliptic Curve Diffie-Hellman (ECDH) and Signatures in
@@ -762,4 +761,3 @@
     * Adds new CurveBasedJWK interface for ECKey and OctetKeyPair.
     * Updates JWKMatcher to support OctetKeyPair matching.
     * Updates JWK.parse method to support OctetKeyPair parsing.
->>>>>>> bf9617b8
